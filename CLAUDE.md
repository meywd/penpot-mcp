--- conflicted
+++ resolved
@@ -77,11 +77,7 @@
 
 ### Available Tools/Functions
 
-<<<<<<< HEAD
-#### Query and Navigation Tools
-=======
 **File Management:**
->>>>>>> 3b840999
 - `list_projects`: Get all Penpot projects
 - `get_project_files`: List files in a project
 - `get_file`: Retrieve and cache file data
@@ -95,21 +91,19 @@
 - `export_object`: Export design objects as images
 - `penpot_tree_schema`: Get schema for object tree fields
 
-<<<<<<< HEAD
-#### Object Modification Tools
+**Shape Creation (Phase 2):**
+- `add_rectangle`: Add a rectangle to the design
+- `add_circle`: Add a circle to the design
+- `add_text`: Add text to the design
+- `add_frame`: Create a new frame (artboard) in the design
+
+**Object Modification Tools (Phase 2):**
 - `move_object`: Move an object to new coordinates (x, y)
 - `resize_object`: Resize an object (width, height)
 - `change_object_color`: Change fill color and opacity
 - `rotate_object`: Rotate an object by degrees
 - `delete_object`: Delete an object from a page
 - `apply_design_changes`: Apply multiple changes atomically
-=======
-**Shape Creation (Phase 2):**
-- `add_rectangle`: Add a rectangle to the design
-- `add_circle`: Add a circle to the design
-- `add_text`: Add text to the design
-- `add_frame`: Create a new frame (artboard) in the design
->>>>>>> 3b840999
 
 ### Environment Configuration
 
@@ -143,13 +137,12 @@
 ### Common Workflow for Code Generation
 
 1. List projects → Find target project
-2. Get project files → Locate design file  
+2. Get project files → Locate design file
 3. Search for component → Find specific element
 4. Get tree schema → Understand available fields
 5. Get object tree → Retrieve structure with screenshot
 6. Export if needed → Get rendered component image
 
-<<<<<<< HEAD
 ### Complete Design Workflow Example
 
 #### 1. Create File and Project
@@ -158,63 +151,93 @@
 create_project(team_id="team-123", name="My Design Project")
 
 # Create a new file
-create_file(name="My Design", project_id="project-123")
+file = create_file(name="Mobile UI", project_id="project-123")
+file_id = file['id']
+page_id = file['data']['pages'][0]['id']
 ```
 
 #### 2. Add Shapes
 ```python
-# Add a rectangle
-from penpot_mcp.api import PenpotAPI
-
-api = PenpotAPI()
-
-# Create a rectangle shape
-rect = api.create_rectangle(
-    x=100, y=100, 
-    width=200, height=150,
-    fill_color="#FF0000"
-)
-
-# Generate ID and create change
-rect_id = api.generate_session_id()
-change = api.create_add_obj_change(rect_id, "page-id", rect)
-
-# Apply change using editing session
-with api.editing_session("file-id") as (session_id, revn):
-    api.update_file("file-id", session_id, revn, [change])
+# Create a frame (artboard) for mobile screen
+frame_result = add_frame(
+    file_id=file_id,
+    page_id=page_id,
+    x=0, y=0,
+    width=375, height=812,
+    name="iPhone 13",
+    background_color="#FFFFFF"
+)
+frame_id = frame_result['frameId']
+
+# Add a header rectangle inside the frame
+header = add_rectangle(
+    file_id=file_id,
+    page_id=page_id,
+    x=0, y=0,
+    width=375, height=60,
+    name="Header",
+    fill_color="#4A90E2",
+    frame_id=frame_id
+)
+
+# Add title text inside the frame
+title = add_text(
+    file_id=file_id,
+    page_id=page_id,
+    x=20, y=20,
+    content="My App",
+    name="Title",
+    font_size=24,
+    fill_color="#FFFFFF",
+    font_family="Work Sans",
+    frame_id=frame_id
+)
+
+# Add a circular avatar
+avatar = add_circle(
+    file_id=file_id,
+    page_id=page_id,
+    cx=187, cy=150,
+    radius=40,
+    name="Avatar",
+    fill_color="#E0E0E0",
+    stroke_color="#CCCCCC",
+    stroke_width=2,
+    frame_id=frame_id
+)
 ```
 
 #### 3. Modify Shapes
 ```python
-# Move the rectangle
+# Move the header
 move_object(
-    file_id="file-123", 
-    object_id="rect-id", 
-    x=200, 
-    y=150
-)
-
-# Resize it
+    file_id="file-123",
+    object_id="header-id",
+    x=0,
+    y=10
+)
+
+# Resize the avatar
 resize_object(
     file_id="file-123",
-    object_id="rect-id",
-    width=300,
-    height=200
-)
-
-# Change color
+    object_id="avatar-id",
+    width=50,
+    height=50
+)
+
+# Change header color
 change_object_color(
     file_id="file-123",
-    object_id="rect-id",
+    object_id="header-id",
     fill_color="#00FF00",
     fill_opacity=0.8
 )
 
-# Rotate it
+# Rotate title
 rotate_object(
     file_id="file-123",
-    object_id="rect-id",
-    rotation=45
+    object_id="title-id",
+    rotation=5
 )
 ```
 
@@ -262,69 +285,6 @@
     object_id="frame-id",
     export_type="png",
     scale=2
-=======
-### Common Workflow for Creating Designs
-
-1. Create or locate file → Use `create_file` or `get_file`
-2. Get page ID → From file data (e.g., file['data']['pages'][0]['id'])
-3. Create shapes → Use `add_rectangle`, `add_circle`, `add_text`, or `add_frame`
-4. Nest in frames → Use `frame_id` parameter to add shapes inside frames
-
-**Example: Creating a Simple UI Layout**
-
-```python
-# 1. Create a new file
-file = create_file(name="Mobile UI", project_id="project-123")
-file_id = file['id']
-page_id = file['data']['pages'][0]['id']
-
-# 2. Create a frame (artboard) for mobile screen
-frame_result = add_frame(
-    file_id=file_id,
-    page_id=page_id,
-    x=0, y=0,
-    width=375, height=812,
-    name="iPhone 13",
-    background_color="#FFFFFF"
-)
-frame_id = frame_result['frameId']
-
-# 3. Add a header rectangle inside the frame
-header = add_rectangle(
-    file_id=file_id,
-    page_id=page_id,
-    x=0, y=0,
-    width=375, height=60,
-    name="Header",
-    fill_color="#4A90E2",
-    frame_id=frame_id
-)
-
-# 4. Add title text inside the frame
-title = add_text(
-    file_id=file_id,
-    page_id=page_id,
-    x=20, y=20,
-    content="My App",
-    name="Title",
-    font_size=24,
-    fill_color="#FFFFFF",
-    font_family="Work Sans",
-    frame_id=frame_id
-)
-
-# 5. Add a circular avatar
-avatar = add_circle(
-    file_id=file_id,
-    page_id=page_id,
-    cx=187, cy=150,
-    radius=40,
-    name="Avatar",
-    fill_color="#E0E0E0",
-    stroke_color="#CCCCCC",
-    stroke_width=2,
-    frame_id=frame_id
->>>>>>> 3b840999
 )
 ```
 
